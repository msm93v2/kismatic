--- conflicted
+++ resolved
@@ -20,16 +20,12 @@
           name: kube-scheduler.service
           state: stopped
           enabled: no
-<<<<<<< HEAD
-        when: upgrading is defined and upgrading|bool == true and status is defined and (status.stdout == "active" or status.stdout == "inactive")
+        when: upgrading is defined and upgrading|bool == true and status is defined and status.rc == 0
       - name: remove unnecessary kube-scheduler unit file
         file:
           path: "{{ init_system_dir }}/kube-scheduler.service"
           state: absent
-        when: upgrading is defined and upgrading|bool == true and status is defined and (status.stdout == "active" or status.stdout == "inactive")
-=======
         when: upgrading is defined and upgrading|bool == true and status is defined and status.rc == 0
->>>>>>> 9209d355
 
     roles:
       - kube-scheduler