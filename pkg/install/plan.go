--- conflicted
+++ resolved
@@ -7,6 +7,7 @@
 	"io/ioutil"
 	"os"
 	"regexp"
+	"strings"
 
 	"github.com/apprenda/kismatic-platform/pkg/util"
 	garbler "github.com/michaelbironneau/garbler/lib"
@@ -89,8 +90,10 @@
 func WritePlanTemplate(p Plan, w PlanReadWriter) error {
 	// Set sensible defaults
 	p.Cluster.Name = "kubernetes"
-	generatedAdminpass, _ := garbler.NewPassword(nil)
-	p.Cluster.AdminPassword = generatedAdminpass
+	generatedAdminPass, _ := garbler.NewPassword(nil)
+	// Cannot contain ":" in kubecofig
+	generatedAdminPass = strings.Replace(generatedAdminPass, ":", "new", -1)
+	p.Cluster.AdminPassword = generatedAdminPass
 
 	// Set SSH defaults
 	p.Cluster.SSH.User = "kismaticuser"
@@ -106,7 +109,7 @@
 
 	// Set Certificate defaults
 	p.Cluster.Certificates.Expiry = "17520h"
-	p.DockerRegistry.UseInternal = false
+	p.DockerRegistry.SetupInternal = false
 
 	// Set DockerRegistry defaults
 	p.DockerRegistry.Port = 443
@@ -147,61 +150,6 @@
 	return ip.To4().String(), nil
 }
 
-<<<<<<< HEAD
-const planTemplate = `{{ $p := .Plan }}
-cluster:
-  name: {{$p.Cluster.Name}}  #inline comment
-  admin_password: {{$p.Cluster.AdminPassword}}
-  networking:
-    type: {{$p.Cluster.Networking.Type}}
-    pod_cidr_block: {{$p.Cluster.Networking.PodCIDRBlock}}
-    service_cidr_block: {{$p.Cluster.Networking.ServiceCIDRBlock}}
-    policy_enabled: {{$p.Cluster.Networking.PolicyEnabled}}
-    update_hosts_files: {{$p.Cluster.Networking.UpdateHostsFiles}}
-  certificates:
-    expiry: {{$p.Cluster.Certificates.Expiry}}
-    location_city: {{$p.Cluster.Certificates.LocationCity}}
-    location_state: {{$p.Cluster.Certificates.LocationState}}
-    location_country: {{$p.Cluster.Certificates.LocationCountry}}
-  ssh:
-    user: {{$p.Cluster.SSH.User}}
-    ssh_key: {{$p.Cluster.SSH.Key}}
-    ssh_port: {{$p.Cluster.SSH.Port}}
-docker_registry:
-    setup_internal: {{$p.DockerRegistry.SetupInternal}}
-    address: {{$p.DockerRegistry.Address}}
-    port:
-    ca_path: {{$p.DockerRegistry.CAPath}}
-    cert_path: {{$p.DockerRegistry.CertPath}}
-    cert_key_path: {{$p.DockerRegistry.CertKeyPath}}
-etcd:
-  expected_count: {{$p.Etcd.ExpectedCount}}
-  nodes:
-{{- range $n := $p.Etcd.Nodes}}
-  - host: {{$n.Host}}
-    ip: {{$n.IP}}
-    internalip: {{$n.InternalIP}}
-{{- end}}
-master:
-  expected_count: {{$p.Master.ExpectedCount}}
-  nodes:
-{{- range $n := $p.Master.Nodes}}
-  - host: {{$n.Host}}
-    ip: {{$n.IP}}
-    internalip: {{$n.InternalIP}}
-{{- end}}
-  load_balanced_fqdn: {{$p.Master.LoadBalancedFQDN}}
-  load_balanced_short_name: {{$p.Master.LoadBalancedShortName}}
-worker:
-  expected_count: {{$p.Worker.ExpectedCount}}
-  nodes:
-{{- range $n := $p.Worker.Nodes}}
-  - host: {{$n.Host}}
-    ip: {{$n.IP}}
-    internalip: {{$n.InternalIP}}
-{{- end}}
-`
-=======
 var commentMap = map[string]string{
 	"admin_password":           "This token is used for Kubernetes' administration.",
 	"type":                     "Overlay or Routed. Routed pods can be addressed from outside the Kubernetes cluster; Overlay pods can only address each other.",
@@ -210,15 +158,18 @@
 	"policy_enabled":           "When true, enables network policy enforcement on the Kubernetes Pod network. This is an advanced feature.",
 	"update_hosts_files":       "When true, the installer will add entries for all nodes to other nodes' hosts files. Use when you don't have access to DNS.",
 	"expiry":                   "Self-signed certificate expiration period in hours; default is 2 years.",
-	"ssh_key":                  "Absolute path to the ssh public key we should use to manage nodes",
-	"etcd":                     "Here you will identify all of the nodes that should play the etcd role on your cluster",
-	"master":                   "Here you will identify all of the nodes that should play the master role",
-	"worker":                   "Here you will identify all of the nodes that will be workers",
+	"ssh_key":                  "Absolute path to the ssh public key we should use to manage nodes.",
+	"etcd":                     "Here you will identify all of the nodes that should play the etcd role on your cluster.",
+	"master":                   "Here you will identify all of the nodes that should play the master role.",
+	"worker":                   "Here you will identify all of the nodes that will be workers.",
 	"host":                     "The (short) hostname of a node, e.g. etcd01",
-	"ip":                       "The ip address the installer should use to manage this node, e.g. 8.8.8.8",
-	"internalip":               "If the node has an IP for internal traffic, enter it here; otherwise leave blank",
-	"load_balanced_fqdn":       "If using a load balanced master fqdn enter it here; otherwise use the fqdn of any master node",
-	"load_balanced_short_name": "If using a load balanced master enter its short name here; otherwise use the short name of any master node",
-	"use_internal":             "When true, a Docker Registry will be installed on top of your cluster and used to host Docker images needed for its installation",
-}
->>>>>>> c4b42754
+	"ip":                       "The ip address the installer should use to manage this node, e.g. 8.8.8.8.",
+	"internalip":               "If the node has an IP for internal traffic, enter it here; otherwise leave blank.",
+	"load_balanced_fqdn":       "If using a load balanced master fqdn enter it here; otherwise use the fqdn of any master node.",
+	"load_balanced_short_name": "If using a load balanced master enter its short name here; otherwise use the short name of any master node.",
+	"docker_registry":          "Here you will provide the details of your Docker registry or setup an internal one to run in the cluster. This is optional and the cluster will always have access to the Docker Hub.",
+	"setup_internal":           "When true, a Docker Registry will be installed on top of your cluster and used to host Docker images needed for its installation.",
+	"address":                  "IP or hostname for your Docker registry. An internal registry will NOT be setup when this field is provided. Must be accessible from all the nodes in the cluster.",
+	"port":                     "Port for your Docker registry.",
+	"CA":                       "Absolute path to the CA that was used when starting your Docker registry. The docker daemons on all nodes in the cluster will be configured with this CA.",
+}